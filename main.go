--- conflicted
+++ resolved
@@ -64,13 +64,8 @@
 		var clients []*client.Client
 		var servers []*server.Server
 		for _, strategy := range config.Strategies {
-<<<<<<< HEAD
-			logger = logger.With("strategy", strategy.Name)
-			aClient, aServer := startClientAndServer(logger, config, strategy, metrics, &wg)
-=======
 			strategyLogger := logger.With("strategy", strategy.Name)
 			aClient, aServer := startClientAndServer(strategyLogger, config, strategy, metrics, &wg)
->>>>>>> 06dd051b
 			clients = append(clients, aClient)
 			servers = append(servers, aServer)
 		}
